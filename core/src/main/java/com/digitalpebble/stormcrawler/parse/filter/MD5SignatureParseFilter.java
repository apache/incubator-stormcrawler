--- conflicted
+++ resolved
@@ -54,29 +54,6 @@
 
     private boolean useText = false;
 
-<<<<<<< HEAD
-    @Override
-    public void filter(String URL, byte[] content, DocumentFragment doc,
-            ParseResult parse) {
-        ParseData parseData = parse.get(URL);
-        Metadata metadata = parseData.getMetadata();
-        byte[] data = null;
-        if (useText) {
-            String text = parseData.getText();
-            if (StringUtils.isNotBlank(text)) {
-                data = text.getBytes(StandardCharsets.UTF_8);
-            }
-        } else {
-            data = content;
-        }
-        if (data == null) {
-            data = URL.getBytes(StandardCharsets.UTF_8);
-        }
-        String hex = DigestUtils.md5Hex(data);
-        metadata.setValue(key_name, hex);
-    }
-
-=======
     private String copyKeyName = null;
 
     @Override
@@ -106,7 +83,6 @@
         metadata.setValue(key_name, hex);
     }
 
->>>>>>> ceb4d4f7
     @SuppressWarnings("rawtypes")
     @Override
     public void configure(Map stormConf, JsonNode filterParams) {
@@ -118,14 +94,12 @@
         if (node != null && node.isTextual()) {
             key_name = node.asText("signature");
         }
-<<<<<<< HEAD
-=======
+
         node = filterParams.get("keyNameCopy");
         if (node != null && node.isTextual()
                 && StringUtils.isNotBlank(node.asText(""))) {
             copyKeyName = node.asText("signatureOld");
         }
->>>>>>> ceb4d4f7
     }
 
 }