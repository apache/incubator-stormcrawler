<<<<<<< HEAD
/**
 * Licensed to DigitalPebble Ltd under one or more
 * contributor license agreements.  See the NOTICE file distributed with
 * this work for additional information regarding copyright ownership.
 * DigitalPebble licenses this file to You under the Apache License, Version 2.0
 * (the "License"); you may not use this file except in compliance with
 * the License.  You may obtain a copy of the License at
 *
 *     http://www.apache.org/licenses/LICENSE-2.0
 *
 * Unless required by applicable law or agreed to in writing, software
 * distributed under the License is distributed on an "AS IS" BASIS,
 * WITHOUT WARRANTIES OR CONDITIONS OF ANY KIND, either express or implied.
 * See the License for the specific language governing permissions and
 * limitations under the License.
 */

package com.digitalpebble.stormcrawler.protocol.httpclient;

import java.io.IOException;
import java.io.InputStream;
import java.net.MalformedURLException;
import java.util.ArrayList;
import java.util.List;
import java.util.Locale;

import com.digitalpebble.stormcrawler.protocol.ProtocolResponse;
import com.digitalpebble.stormcrawler.util.ConfUtils;
import crawlercommons.robots.BaseRobotRules;

import org.apache.commons.lang.StringUtils;
import org.apache.commons.lang.mutable.MutableBoolean;
import org.apache.http.Header;
import org.apache.http.HeaderIterator;
import org.apache.http.HttpEntity;
import org.apache.http.HttpHost;
import org.apache.http.HttpResponse;
import org.apache.http.StatusLine;
import org.apache.http.auth.AuthScope;
import org.apache.http.auth.UsernamePasswordCredentials;
import org.apache.http.client.ResponseHandler;
import org.apache.http.client.config.AuthSchemes;
import org.apache.http.client.config.CookieSpecs;
import org.apache.http.client.config.RequestConfig;
import org.apache.http.client.methods.HttpGet;
import org.apache.http.impl.client.BasicCredentialsProvider;
import org.apache.http.impl.client.CloseableHttpClient;
import org.apache.http.impl.client.HttpClientBuilder;
import org.apache.http.impl.client.HttpClients;
import org.apache.http.impl.conn.DefaultProxyRoutePlanner;
import org.apache.http.impl.conn.PoolingHttpClientConnectionManager;
import org.apache.http.util.Args;
import org.apache.http.util.ByteArrayBuffer;
import org.apache.storm.Config;
import org.slf4j.LoggerFactory;

import com.digitalpebble.stormcrawler.Metadata;
import com.digitalpebble.stormcrawler.protocol.AbstractHttpProtocol;
import com.digitalpebble.stormcrawler.protocol.ProtocolResponse;
import com.digitalpebble.stormcrawler.util.ConfUtils;
import com.digitalpebble.stormcrawler.util.CookieConverter;
import org.apache.http.cookie.Cookie;

/**
 * Uses Apache httpclient to handle http and https
 **/

public class HttpProtocol extends AbstractHttpProtocol implements ResponseHandler<ProtocolResponse> {

	private static final org.slf4j.Logger LOG = LoggerFactory.getLogger(HttpProtocol.class);

	private static final PoolingHttpClientConnectionManager CONNECTION_MANAGER = new PoolingHttpClientConnectionManager();

	private int maxContent;

	private HttpClientBuilder builder;

	private RequestConfig requestConfig;

	public static final String RESPONSE_COOKIES_HEADER = "set-cookie";

	@Override
	public void configure(final Config conf) {

		super.configure(conf);

		// allow up to 200 connections or same as the number of threads used for
		// fetching
		int maxFetchThreads = ConfUtils.getInt(conf, "fetcher.threads.number", 200);
		CONNECTION_MANAGER.setMaxTotal(maxFetchThreads);

		CONNECTION_MANAGER.setDefaultMaxPerRoute(20);

		this.maxContent = ConfUtils.getInt(conf, "http.content.limit", -1);

		String userAgent = getAgentString(ConfUtils.getString(conf, "http.agent.name"),
				ConfUtils.getString(conf, "http.agent.version"), ConfUtils.getString(conf, "http.agent.description"),
				ConfUtils.getString(conf, "http.agent.url"), ConfUtils.getString(conf, "http.agent.email"));

		builder = HttpClients.custom().setUserAgent(userAgent).setConnectionManager(CONNECTION_MANAGER)
				.setConnectionManagerShared(true).disableRedirectHandling().disableAutomaticRetries();

		int timeout = ConfUtils.getInt(conf, "http.timeout", 10000);

		RequestConfig.Builder requestConfigBuilder = RequestConfig.custom().setSocketTimeout(timeout)
				.setConnectTimeout(timeout).setConnectionRequestTimeout(timeout).setCookieSpec(CookieSpecs.STANDARD);

		String proxyHost = ConfUtils.getString(conf, "http.proxy.host", null);
		int proxyPort = ConfUtils.getInt(conf, "http.proxy.port", 8080);

		boolean useProxy = proxyHost != null && proxyHost.length() > 0;

		// use a proxy?
		if (useProxy) {

			String proxyUser = ConfUtils.getString(conf, "http.proxy.user", null);
			String proxyPass = ConfUtils.getString(conf, "http.proxy.pass", null);

			if (StringUtils.isNotBlank(proxyUser) && StringUtils.isNotBlank(proxyPass)) {
				List<String> authSchemes = new ArrayList<>();
				// Can make configurable and add more in future
				authSchemes.add(AuthSchemes.BASIC);
				requestConfigBuilder.setProxyPreferredAuthSchemes(authSchemes);

				BasicCredentialsProvider basicAuthCreds = new BasicCredentialsProvider();
				basicAuthCreds.setCredentials(new AuthScope(proxyHost, proxyPort),
						new UsernamePasswordCredentials(proxyUser, proxyPass));
				builder.setDefaultCredentialsProvider(basicAuthCreds);
			}

			HttpHost proxy = new HttpHost(proxyHost, proxyPort);
			DefaultProxyRoutePlanner routePlanner = new DefaultProxyRoutePlanner(proxy);
			builder.setRoutePlanner(routePlanner);
		}

		requestConfig = requestConfigBuilder.build();
	}

	@Override
	public ProtocolResponse getProtocolOutput(String url, Metadata md) throws Exception {

		LOG.debug("HTTP connection manager stats {}", CONNECTION_MANAGER.getTotalStats());

		HttpGet httpget = new HttpGet(url);
		httpget.setConfig(requestConfig);

		if (md != null) {
			String lastModified = md.getFirstValue("last-modified");
			if (StringUtils.isNotBlank(lastModified)) {
				httpget.addHeader("If-Modified-Since", lastModified);
			}

			String ifNoneMatch = md.getFirstValue("etag");
			if (StringUtils.isNotBlank(ifNoneMatch)) {
				httpget.addHeader("If-None-Match", ifNoneMatch);
			}

			if (useCookies) {
				addCookiesToRequest(httpget, md);
			}
		}

		// no need to release the connection explicitly as this is handled
		// automatically. The client itself must be closed though.
		try (CloseableHttpClient httpclient = builder.build()) {
			return httpclient.execute(httpget, this);
		}
	}

	private void addCookiesToRequest(HttpGet httpget, Metadata md) {
		String[] cookieStrings = md.getValues(RESPONSE_COOKIES_HEADER);
		if (cookieStrings != null && cookieStrings.length > 0) {
			List<Cookie> cookies;
			try {
				cookies = CookieConverter.getCookies(cookieStrings, httpget.getURI().toURL());
				for (Cookie c : cookies) {
					httpget.setHeader("Cookie", c.getName() + "=" + c.getValue());
				}
			} catch (MalformedURLException e) { // Bad url , nothing to do
			}
		}
	}

	@Override
	public ProtocolResponse handleResponse(HttpResponse response) throws IOException {

		StatusLine statusLine = response.getStatusLine();
		int status = statusLine.getStatusCode();

		StringBuilder verbatim = new StringBuilder();
		if (storeHTTPHeaders) {
			verbatim.append(statusLine.toString()).append("\r\n");
		}

		Metadata metadata = new Metadata();
		HeaderIterator iter = response.headerIterator();
		while (iter.hasNext()) {
			Header header = iter.nextHeader();
			if (storeHTTPHeaders) {
				verbatim.append(header.toString()).append("\r\n");
			}
			metadata.addValue(header.getName().toLowerCase(Locale.ROOT), header.getValue());
		}

		MutableBoolean trimmed = new MutableBoolean();

		byte[] bytes = HttpProtocol.toByteArray(response.getEntity(), maxContent, trimmed);

		if (trimmed.booleanValue()) {
			metadata.setValue("http.trimmed", "true");
			LOG.warn("HTTP content trimmed to {}", bytes.length);
		}

		if (storeHTTPHeaders) {
			verbatim.append("\r\n");
			metadata.setValue("_response.headers_", verbatim.toString());
		}

		return new ProtocolResponse(bytes, status, metadata);
	}

	private static final byte[] toByteArray(final HttpEntity entity, int maxContent, MutableBoolean trimmed)
			throws IOException {

		if (entity == null)
			return new byte[] {};

		final InputStream instream = entity.getContent();
		if (instream == null) {
			return null;
		}
		try {
			Args.check(entity.getContentLength() <= Integer.MAX_VALUE,
					"HTTP entity too large to be buffered in memory");
			int i = (int) entity.getContentLength();
			if (i < 0) {
				i = 4096;
			}
			final ByteArrayBuffer buffer = new ByteArrayBuffer(i);
			final byte[] tmp = new byte[4096];
			int l;
			int total = 0;
			while ((l = instream.read(tmp)) != -1) {
				// check whether we need to trim
				if (maxContent != -1 && total + l > maxContent) {
					buffer.append(tmp, 0, maxContent - total);
					trimmed.setValue(true);
					break;
				}
				buffer.append(tmp, 0, l);
				total += l;
			}
			return buffer.toByteArray();
		} finally {
			instream.close();
		}
	}

	public static void main(String args[]) throws Exception {
        HttpProtocol protocol = new HttpProtocol();
	}

=======
/**
 * Licensed to DigitalPebble Ltd under one or more
 * contributor license agreements.  See the NOTICE file distributed with
 * this work for additional information regarding copyright ownership.
 * DigitalPebble licenses this file to You under the Apache License, Version 2.0
 * (the "License"); you may not use this file except in compliance with
 * the License.  You may obtain a copy of the License at
 *
 *     http://www.apache.org/licenses/LICENSE-2.0
 *
 * Unless required by applicable law or agreed to in writing, software
 * distributed under the License is distributed on an "AS IS" BASIS,
 * WITHOUT WARRANTIES OR CONDITIONS OF ANY KIND, either express or implied.
 * See the License for the specific language governing permissions and
 * limitations under the License.
 */

package com.digitalpebble.stormcrawler.protocol.httpclient;

import java.io.IOException;
import java.io.InputStream;
import java.util.ArrayList;
import java.util.List;
import java.util.Locale;

import org.apache.commons.lang.StringUtils;
import org.apache.commons.lang.mutable.MutableBoolean;
import org.apache.http.Header;
import org.apache.http.HeaderIterator;
import org.apache.http.HttpEntity;
import org.apache.http.HttpHost;
import org.apache.http.HttpResponse;
import org.apache.http.StatusLine;
import org.apache.http.auth.AuthScope;
import org.apache.http.auth.UsernamePasswordCredentials;
import org.apache.http.client.ResponseHandler;
import org.apache.http.client.config.AuthSchemes;
import org.apache.http.client.config.CookieSpecs;
import org.apache.http.client.config.RequestConfig;
import org.apache.http.client.methods.HttpGet;
import org.apache.http.impl.client.BasicCredentialsProvider;
import org.apache.http.impl.client.CloseableHttpClient;
import org.apache.http.impl.client.HttpClientBuilder;
import org.apache.http.impl.client.HttpClients;
import org.apache.http.impl.conn.DefaultProxyRoutePlanner;
import org.apache.http.impl.conn.PoolingHttpClientConnectionManager;
import org.apache.http.util.Args;
import org.apache.http.util.ByteArrayBuffer;
import org.apache.storm.Config;
import org.slf4j.LoggerFactory;

import com.digitalpebble.stormcrawler.Metadata;
import com.digitalpebble.stormcrawler.protocol.AbstractHttpProtocol;
import com.digitalpebble.stormcrawler.protocol.ProtocolResponse;
import com.digitalpebble.stormcrawler.util.ConfUtils;

/**
 * Uses Apache httpclient to handle http and https
 **/

public class HttpProtocol extends AbstractHttpProtocol implements
        ResponseHandler<ProtocolResponse> {

    private static final org.slf4j.Logger LOG = LoggerFactory
            .getLogger(HttpProtocol.class);

    private static final PoolingHttpClientConnectionManager CONNECTION_MANAGER = new PoolingHttpClientConnectionManager();

    private int maxContent;

    private HttpClientBuilder builder;

    private RequestConfig requestConfig;

    @Override
    public void configure(final Config conf) {

        super.configure(conf);

        // allow up to 200 connections or same as the number of threads used for
        // fetching
        int maxFetchThreads = ConfUtils.getInt(conf, "fetcher.threads.number",
                200);
        CONNECTION_MANAGER.setMaxTotal(maxFetchThreads);

        CONNECTION_MANAGER.setDefaultMaxPerRoute(20);

        this.maxContent = ConfUtils.getInt(conf, "http.content.limit", -1);

        String userAgent = getAgentString(
                ConfUtils.getString(conf, "http.agent.name"),
                ConfUtils.getString(conf, "http.agent.version"),
                ConfUtils.getString(conf, "http.agent.description"),
                ConfUtils.getString(conf, "http.agent.url"),
                ConfUtils.getString(conf, "http.agent.email"));

        builder = HttpClients.custom().setUserAgent(userAgent)
                .setConnectionManager(CONNECTION_MANAGER)
                .setConnectionManagerShared(true).disableRedirectHandling()
                .disableAutomaticRetries();

        int timeout = ConfUtils.getInt(conf, "http.timeout", 10000);

        RequestConfig.Builder requestConfigBuilder = RequestConfig.custom()
                .setSocketTimeout(timeout).setConnectTimeout(timeout)
                .setConnectionRequestTimeout(timeout)
                .setCookieSpec(CookieSpecs.STANDARD);

        String proxyHost = ConfUtils.getString(conf, "http.proxy.host", null);
        int proxyPort = ConfUtils.getInt(conf, "http.proxy.port", 8080);

        boolean useProxy = proxyHost != null && proxyHost.length() > 0;

        // use a proxy?
        if (useProxy) {

            String proxyUser = ConfUtils.getString(conf, "http.proxy.user",
                    null);
            String proxyPass = ConfUtils.getString(conf, "http.proxy.pass",
                    null);

            if (StringUtils.isNotBlank(proxyUser)
                    && StringUtils.isNotBlank(proxyPass)) {
                List<String> authSchemes = new ArrayList<>();
                // Can make configurable and add more in future
                authSchemes.add(AuthSchemes.BASIC);
                requestConfigBuilder.setProxyPreferredAuthSchemes(authSchemes);

                BasicCredentialsProvider basicAuthCreds = new BasicCredentialsProvider();
                basicAuthCreds.setCredentials(new AuthScope(proxyHost,
                        proxyPort), new UsernamePasswordCredentials(proxyUser,
                        proxyPass));
                builder.setDefaultCredentialsProvider(basicAuthCreds);
            }

            HttpHost proxy = new HttpHost(proxyHost, proxyPort);
            DefaultProxyRoutePlanner routePlanner = new DefaultProxyRoutePlanner(
                    proxy);
            builder.setRoutePlanner(routePlanner);
        }

        requestConfig = requestConfigBuilder.build();
    }

    @Override
    public ProtocolResponse getProtocolOutput(String url, Metadata md)
            throws Exception {

        LOG.debug("HTTP connection manager stats {}",
                CONNECTION_MANAGER.getTotalStats());

        HttpGet httpget = new HttpGet(url);
        httpget.setConfig(requestConfig);

        if (md != null) {
            String lastModified = md.getFirstValue("last-modified");
            if (StringUtils.isNotBlank(lastModified)) {
                httpget.addHeader("If-Modified-Since", lastModified);
            }

            String ifNoneMatch = md.getFirstValue("etag");
            if (StringUtils.isNotBlank(ifNoneMatch)) {
                httpget.addHeader("If-None-Match", ifNoneMatch);
            }
        }

        // no need to release the connection explicitly as this is handled
        // automatically. The client itself must be closed though.
        try (CloseableHttpClient httpclient = builder.build()) {
            return httpclient.execute(httpget, this);
        }
    }

    @Override
    public ProtocolResponse handleResponse(HttpResponse response)
            throws IOException {

        StatusLine statusLine = response.getStatusLine();
        int status = statusLine.getStatusCode();

        StringBuilder verbatim = new StringBuilder();
        if (storeHTTPHeaders) {
            verbatim.append(statusLine.toString()).append("\r\n");
        }

        Metadata metadata = new Metadata();
        HeaderIterator iter = response.headerIterator();
        while (iter.hasNext()) {
            Header header = iter.nextHeader();
            if (storeHTTPHeaders) {
                verbatim.append(header.toString()).append("\r\n");
            }
            metadata.addValue(header.getName().toLowerCase(Locale.ROOT),
                    header.getValue());
        }

        MutableBoolean trimmed = new MutableBoolean();

        byte[] bytes = HttpProtocol.toByteArray(response.getEntity(),
                maxContent, trimmed);

        if (trimmed.booleanValue()) {
            metadata.setValue("http.trimmed", "true");
            LOG.warn("HTTP content trimmed to {}", bytes.length);
        }

        if (storeHTTPHeaders) {
            verbatim.append("\r\n");
            metadata.setValue("_response.headers_", verbatim.toString());
        }

        return new ProtocolResponse(bytes, status, metadata);
    }

    private static final byte[] toByteArray(final HttpEntity entity,
            int maxContent, MutableBoolean trimmed) throws IOException {

        if (entity == null)
            return new byte[] {};

        final InputStream instream = entity.getContent();
        if (instream == null) {
            return null;
        }
        try {
            Args.check(entity.getContentLength() <= Integer.MAX_VALUE,
                    "HTTP entity too large to be buffered in memory");
            int i = (int) entity.getContentLength();
            if (i < 0) {
                i = 4096;
            }
            final ByteArrayBuffer buffer = new ByteArrayBuffer(i);
            final byte[] tmp = new byte[4096];
            int l;
            int total = 0;
            while ((l = instream.read(tmp)) != -1) {
                // check whether we need to trim
                if (maxContent != -1 && total + l > maxContent) {
                    buffer.append(tmp, 0, maxContent - total);
                    trimmed.setValue(true);
                    break;
                }
                buffer.append(tmp, 0, l);
                total += l;
            }
            return buffer.toByteArray();
        } finally {
            instream.close();
        }
    }

    public static void main(String args[]) throws Exception {
        HttpProtocol.main(new HttpProtocol(), args);
    }

>>>>>>> 3e99c33d
}<|MERGE_RESOLUTION|>--- conflicted
+++ resolved
@@ -1,521 +1,260 @@
-<<<<<<< HEAD
-/**
- * Licensed to DigitalPebble Ltd under one or more
- * contributor license agreements.  See the NOTICE file distributed with
- * this work for additional information regarding copyright ownership.
- * DigitalPebble licenses this file to You under the Apache License, Version 2.0
- * (the "License"); you may not use this file except in compliance with
- * the License.  You may obtain a copy of the License at
- *
- *     http://www.apache.org/licenses/LICENSE-2.0
- *
- * Unless required by applicable law or agreed to in writing, software
- * distributed under the License is distributed on an "AS IS" BASIS,
- * WITHOUT WARRANTIES OR CONDITIONS OF ANY KIND, either express or implied.
- * See the License for the specific language governing permissions and
- * limitations under the License.
- */
-
-package com.digitalpebble.stormcrawler.protocol.httpclient;
-
-import java.io.IOException;
-import java.io.InputStream;
-import java.net.MalformedURLException;
-import java.util.ArrayList;
-import java.util.List;
-import java.util.Locale;
-
-import com.digitalpebble.stormcrawler.protocol.ProtocolResponse;
-import com.digitalpebble.stormcrawler.util.ConfUtils;
-import crawlercommons.robots.BaseRobotRules;
-
-import org.apache.commons.lang.StringUtils;
-import org.apache.commons.lang.mutable.MutableBoolean;
-import org.apache.http.Header;
-import org.apache.http.HeaderIterator;
-import org.apache.http.HttpEntity;
-import org.apache.http.HttpHost;
-import org.apache.http.HttpResponse;
-import org.apache.http.StatusLine;
-import org.apache.http.auth.AuthScope;
-import org.apache.http.auth.UsernamePasswordCredentials;
-import org.apache.http.client.ResponseHandler;
-import org.apache.http.client.config.AuthSchemes;
-import org.apache.http.client.config.CookieSpecs;
-import org.apache.http.client.config.RequestConfig;
-import org.apache.http.client.methods.HttpGet;
-import org.apache.http.impl.client.BasicCredentialsProvider;
-import org.apache.http.impl.client.CloseableHttpClient;
-import org.apache.http.impl.client.HttpClientBuilder;
-import org.apache.http.impl.client.HttpClients;
-import org.apache.http.impl.conn.DefaultProxyRoutePlanner;
-import org.apache.http.impl.conn.PoolingHttpClientConnectionManager;
-import org.apache.http.util.Args;
-import org.apache.http.util.ByteArrayBuffer;
-import org.apache.storm.Config;
-import org.slf4j.LoggerFactory;
-
-import com.digitalpebble.stormcrawler.Metadata;
-import com.digitalpebble.stormcrawler.protocol.AbstractHttpProtocol;
-import com.digitalpebble.stormcrawler.protocol.ProtocolResponse;
-import com.digitalpebble.stormcrawler.util.ConfUtils;
-import com.digitalpebble.stormcrawler.util.CookieConverter;
-import org.apache.http.cookie.Cookie;
-
-/**
- * Uses Apache httpclient to handle http and https
- **/
-
-public class HttpProtocol extends AbstractHttpProtocol implements ResponseHandler<ProtocolResponse> {
-
-	private static final org.slf4j.Logger LOG = LoggerFactory.getLogger(HttpProtocol.class);
-
-	private static final PoolingHttpClientConnectionManager CONNECTION_MANAGER = new PoolingHttpClientConnectionManager();
-
-	private int maxContent;
-
-	private HttpClientBuilder builder;
-
-	private RequestConfig requestConfig;
-
-	public static final String RESPONSE_COOKIES_HEADER = "set-cookie";
-
-	@Override
-	public void configure(final Config conf) {
-
-		super.configure(conf);
-
-		// allow up to 200 connections or same as the number of threads used for
-		// fetching
-		int maxFetchThreads = ConfUtils.getInt(conf, "fetcher.threads.number", 200);
-		CONNECTION_MANAGER.setMaxTotal(maxFetchThreads);
-
-		CONNECTION_MANAGER.setDefaultMaxPerRoute(20);
-
-		this.maxContent = ConfUtils.getInt(conf, "http.content.limit", -1);
-
-		String userAgent = getAgentString(ConfUtils.getString(conf, "http.agent.name"),
-				ConfUtils.getString(conf, "http.agent.version"), ConfUtils.getString(conf, "http.agent.description"),
-				ConfUtils.getString(conf, "http.agent.url"), ConfUtils.getString(conf, "http.agent.email"));
-
-		builder = HttpClients.custom().setUserAgent(userAgent).setConnectionManager(CONNECTION_MANAGER)
-				.setConnectionManagerShared(true).disableRedirectHandling().disableAutomaticRetries();
-
-		int timeout = ConfUtils.getInt(conf, "http.timeout", 10000);
-
-		RequestConfig.Builder requestConfigBuilder = RequestConfig.custom().setSocketTimeout(timeout)
-				.setConnectTimeout(timeout).setConnectionRequestTimeout(timeout).setCookieSpec(CookieSpecs.STANDARD);
-
-		String proxyHost = ConfUtils.getString(conf, "http.proxy.host", null);
-		int proxyPort = ConfUtils.getInt(conf, "http.proxy.port", 8080);
-
-		boolean useProxy = proxyHost != null && proxyHost.length() > 0;
-
-		// use a proxy?
-		if (useProxy) {
-
-			String proxyUser = ConfUtils.getString(conf, "http.proxy.user", null);
-			String proxyPass = ConfUtils.getString(conf, "http.proxy.pass", null);
-
-			if (StringUtils.isNotBlank(proxyUser) && StringUtils.isNotBlank(proxyPass)) {
-				List<String> authSchemes = new ArrayList<>();
-				// Can make configurable and add more in future
-				authSchemes.add(AuthSchemes.BASIC);
-				requestConfigBuilder.setProxyPreferredAuthSchemes(authSchemes);
-
-				BasicCredentialsProvider basicAuthCreds = new BasicCredentialsProvider();
-				basicAuthCreds.setCredentials(new AuthScope(proxyHost, proxyPort),
-						new UsernamePasswordCredentials(proxyUser, proxyPass));
-				builder.setDefaultCredentialsProvider(basicAuthCreds);
-			}
-
-			HttpHost proxy = new HttpHost(proxyHost, proxyPort);
-			DefaultProxyRoutePlanner routePlanner = new DefaultProxyRoutePlanner(proxy);
-			builder.setRoutePlanner(routePlanner);
-		}
-
-		requestConfig = requestConfigBuilder.build();
-	}
-
-	@Override
-	public ProtocolResponse getProtocolOutput(String url, Metadata md) throws Exception {
-
-		LOG.debug("HTTP connection manager stats {}", CONNECTION_MANAGER.getTotalStats());
-
-		HttpGet httpget = new HttpGet(url);
-		httpget.setConfig(requestConfig);
-
-		if (md != null) {
-			String lastModified = md.getFirstValue("last-modified");
-			if (StringUtils.isNotBlank(lastModified)) {
-				httpget.addHeader("If-Modified-Since", lastModified);
-			}
-
-			String ifNoneMatch = md.getFirstValue("etag");
-			if (StringUtils.isNotBlank(ifNoneMatch)) {
-				httpget.addHeader("If-None-Match", ifNoneMatch);
-			}
-
-			if (useCookies) {
-				addCookiesToRequest(httpget, md);
-			}
-		}
-
-		// no need to release the connection explicitly as this is handled
-		// automatically. The client itself must be closed though.
-		try (CloseableHttpClient httpclient = builder.build()) {
-			return httpclient.execute(httpget, this);
-		}
-	}
-
-	private void addCookiesToRequest(HttpGet httpget, Metadata md) {
-		String[] cookieStrings = md.getValues(RESPONSE_COOKIES_HEADER);
-		if (cookieStrings != null && cookieStrings.length > 0) {
-			List<Cookie> cookies;
-			try {
-				cookies = CookieConverter.getCookies(cookieStrings, httpget.getURI().toURL());
-				for (Cookie c : cookies) {
-					httpget.setHeader("Cookie", c.getName() + "=" + c.getValue());
-				}
-			} catch (MalformedURLException e) { // Bad url , nothing to do
-			}
-		}
-	}
-
-	@Override
-	public ProtocolResponse handleResponse(HttpResponse response) throws IOException {
-
-		StatusLine statusLine = response.getStatusLine();
-		int status = statusLine.getStatusCode();
-
-		StringBuilder verbatim = new StringBuilder();
-		if (storeHTTPHeaders) {
-			verbatim.append(statusLine.toString()).append("\r\n");
-		}
-
-		Metadata metadata = new Metadata();
-		HeaderIterator iter = response.headerIterator();
-		while (iter.hasNext()) {
-			Header header = iter.nextHeader();
-			if (storeHTTPHeaders) {
-				verbatim.append(header.toString()).append("\r\n");
-			}
-			metadata.addValue(header.getName().toLowerCase(Locale.ROOT), header.getValue());
-		}
-
-		MutableBoolean trimmed = new MutableBoolean();
-
-		byte[] bytes = HttpProtocol.toByteArray(response.getEntity(), maxContent, trimmed);
-
-		if (trimmed.booleanValue()) {
-			metadata.setValue("http.trimmed", "true");
-			LOG.warn("HTTP content trimmed to {}", bytes.length);
-		}
-
-		if (storeHTTPHeaders) {
-			verbatim.append("\r\n");
-			metadata.setValue("_response.headers_", verbatim.toString());
-		}
-
-		return new ProtocolResponse(bytes, status, metadata);
-	}
-
-	private static final byte[] toByteArray(final HttpEntity entity, int maxContent, MutableBoolean trimmed)
-			throws IOException {
-
-		if (entity == null)
-			return new byte[] {};
-
-		final InputStream instream = entity.getContent();
-		if (instream == null) {
-			return null;
-		}
-		try {
-			Args.check(entity.getContentLength() <= Integer.MAX_VALUE,
-					"HTTP entity too large to be buffered in memory");
-			int i = (int) entity.getContentLength();
-			if (i < 0) {
-				i = 4096;
-			}
-			final ByteArrayBuffer buffer = new ByteArrayBuffer(i);
-			final byte[] tmp = new byte[4096];
-			int l;
-			int total = 0;
-			while ((l = instream.read(tmp)) != -1) {
-				// check whether we need to trim
-				if (maxContent != -1 && total + l > maxContent) {
-					buffer.append(tmp, 0, maxContent - total);
-					trimmed.setValue(true);
-					break;
-				}
-				buffer.append(tmp, 0, l);
-				total += l;
-			}
-			return buffer.toByteArray();
-		} finally {
-			instream.close();
-		}
-	}
-
-	public static void main(String args[]) throws Exception {
-        HttpProtocol protocol = new HttpProtocol();
-	}
-
-=======
-/**
- * Licensed to DigitalPebble Ltd under one or more
- * contributor license agreements.  See the NOTICE file distributed with
- * this work for additional information regarding copyright ownership.
- * DigitalPebble licenses this file to You under the Apache License, Version 2.0
- * (the "License"); you may not use this file except in compliance with
- * the License.  You may obtain a copy of the License at
- *
- *     http://www.apache.org/licenses/LICENSE-2.0
- *
- * Unless required by applicable law or agreed to in writing, software
- * distributed under the License is distributed on an "AS IS" BASIS,
- * WITHOUT WARRANTIES OR CONDITIONS OF ANY KIND, either express or implied.
- * See the License for the specific language governing permissions and
- * limitations under the License.
- */
-
-package com.digitalpebble.stormcrawler.protocol.httpclient;
-
-import java.io.IOException;
-import java.io.InputStream;
-import java.util.ArrayList;
-import java.util.List;
-import java.util.Locale;
-
-import org.apache.commons.lang.StringUtils;
-import org.apache.commons.lang.mutable.MutableBoolean;
-import org.apache.http.Header;
-import org.apache.http.HeaderIterator;
-import org.apache.http.HttpEntity;
-import org.apache.http.HttpHost;
-import org.apache.http.HttpResponse;
-import org.apache.http.StatusLine;
-import org.apache.http.auth.AuthScope;
-import org.apache.http.auth.UsernamePasswordCredentials;
-import org.apache.http.client.ResponseHandler;
-import org.apache.http.client.config.AuthSchemes;
-import org.apache.http.client.config.CookieSpecs;
-import org.apache.http.client.config.RequestConfig;
-import org.apache.http.client.methods.HttpGet;
-import org.apache.http.impl.client.BasicCredentialsProvider;
-import org.apache.http.impl.client.CloseableHttpClient;
-import org.apache.http.impl.client.HttpClientBuilder;
-import org.apache.http.impl.client.HttpClients;
-import org.apache.http.impl.conn.DefaultProxyRoutePlanner;
-import org.apache.http.impl.conn.PoolingHttpClientConnectionManager;
-import org.apache.http.util.Args;
-import org.apache.http.util.ByteArrayBuffer;
-import org.apache.storm.Config;
-import org.slf4j.LoggerFactory;
-
-import com.digitalpebble.stormcrawler.Metadata;
-import com.digitalpebble.stormcrawler.protocol.AbstractHttpProtocol;
-import com.digitalpebble.stormcrawler.protocol.ProtocolResponse;
-import com.digitalpebble.stormcrawler.util.ConfUtils;
-
-/**
- * Uses Apache httpclient to handle http and https
- **/
-
-public class HttpProtocol extends AbstractHttpProtocol implements
-        ResponseHandler<ProtocolResponse> {
-
-    private static final org.slf4j.Logger LOG = LoggerFactory
-            .getLogger(HttpProtocol.class);
-
-    private static final PoolingHttpClientConnectionManager CONNECTION_MANAGER = new PoolingHttpClientConnectionManager();
-
-    private int maxContent;
-
-    private HttpClientBuilder builder;
-
-    private RequestConfig requestConfig;
-
-    @Override
-    public void configure(final Config conf) {
-
-        super.configure(conf);
-
-        // allow up to 200 connections or same as the number of threads used for
-        // fetching
-        int maxFetchThreads = ConfUtils.getInt(conf, "fetcher.threads.number",
-                200);
-        CONNECTION_MANAGER.setMaxTotal(maxFetchThreads);
-
-        CONNECTION_MANAGER.setDefaultMaxPerRoute(20);
-
-        this.maxContent = ConfUtils.getInt(conf, "http.content.limit", -1);
-
-        String userAgent = getAgentString(
-                ConfUtils.getString(conf, "http.agent.name"),
-                ConfUtils.getString(conf, "http.agent.version"),
-                ConfUtils.getString(conf, "http.agent.description"),
-                ConfUtils.getString(conf, "http.agent.url"),
-                ConfUtils.getString(conf, "http.agent.email"));
-
-        builder = HttpClients.custom().setUserAgent(userAgent)
-                .setConnectionManager(CONNECTION_MANAGER)
-                .setConnectionManagerShared(true).disableRedirectHandling()
-                .disableAutomaticRetries();
-
-        int timeout = ConfUtils.getInt(conf, "http.timeout", 10000);
-
-        RequestConfig.Builder requestConfigBuilder = RequestConfig.custom()
-                .setSocketTimeout(timeout).setConnectTimeout(timeout)
-                .setConnectionRequestTimeout(timeout)
-                .setCookieSpec(CookieSpecs.STANDARD);
-
-        String proxyHost = ConfUtils.getString(conf, "http.proxy.host", null);
-        int proxyPort = ConfUtils.getInt(conf, "http.proxy.port", 8080);
-
-        boolean useProxy = proxyHost != null && proxyHost.length() > 0;
-
-        // use a proxy?
-        if (useProxy) {
-
-            String proxyUser = ConfUtils.getString(conf, "http.proxy.user",
-                    null);
-            String proxyPass = ConfUtils.getString(conf, "http.proxy.pass",
-                    null);
-
-            if (StringUtils.isNotBlank(proxyUser)
-                    && StringUtils.isNotBlank(proxyPass)) {
-                List<String> authSchemes = new ArrayList<>();
-                // Can make configurable and add more in future
-                authSchemes.add(AuthSchemes.BASIC);
-                requestConfigBuilder.setProxyPreferredAuthSchemes(authSchemes);
-
-                BasicCredentialsProvider basicAuthCreds = new BasicCredentialsProvider();
-                basicAuthCreds.setCredentials(new AuthScope(proxyHost,
-                        proxyPort), new UsernamePasswordCredentials(proxyUser,
-                        proxyPass));
-                builder.setDefaultCredentialsProvider(basicAuthCreds);
-            }
-
-            HttpHost proxy = new HttpHost(proxyHost, proxyPort);
-            DefaultProxyRoutePlanner routePlanner = new DefaultProxyRoutePlanner(
-                    proxy);
-            builder.setRoutePlanner(routePlanner);
-        }
-
-        requestConfig = requestConfigBuilder.build();
-    }
-
-    @Override
-    public ProtocolResponse getProtocolOutput(String url, Metadata md)
-            throws Exception {
-
-        LOG.debug("HTTP connection manager stats {}",
-                CONNECTION_MANAGER.getTotalStats());
-
-        HttpGet httpget = new HttpGet(url);
-        httpget.setConfig(requestConfig);
-
-        if (md != null) {
-            String lastModified = md.getFirstValue("last-modified");
-            if (StringUtils.isNotBlank(lastModified)) {
-                httpget.addHeader("If-Modified-Since", lastModified);
-            }
-
-            String ifNoneMatch = md.getFirstValue("etag");
-            if (StringUtils.isNotBlank(ifNoneMatch)) {
-                httpget.addHeader("If-None-Match", ifNoneMatch);
-            }
-        }
-
-        // no need to release the connection explicitly as this is handled
-        // automatically. The client itself must be closed though.
-        try (CloseableHttpClient httpclient = builder.build()) {
-            return httpclient.execute(httpget, this);
-        }
-    }
-
-    @Override
-    public ProtocolResponse handleResponse(HttpResponse response)
-            throws IOException {
-
-        StatusLine statusLine = response.getStatusLine();
-        int status = statusLine.getStatusCode();
-
-        StringBuilder verbatim = new StringBuilder();
-        if (storeHTTPHeaders) {
-            verbatim.append(statusLine.toString()).append("\r\n");
-        }
-
-        Metadata metadata = new Metadata();
-        HeaderIterator iter = response.headerIterator();
-        while (iter.hasNext()) {
-            Header header = iter.nextHeader();
-            if (storeHTTPHeaders) {
-                verbatim.append(header.toString()).append("\r\n");
-            }
-            metadata.addValue(header.getName().toLowerCase(Locale.ROOT),
-                    header.getValue());
-        }
-
-        MutableBoolean trimmed = new MutableBoolean();
-
-        byte[] bytes = HttpProtocol.toByteArray(response.getEntity(),
-                maxContent, trimmed);
-
-        if (trimmed.booleanValue()) {
-            metadata.setValue("http.trimmed", "true");
-            LOG.warn("HTTP content trimmed to {}", bytes.length);
-        }
-
-        if (storeHTTPHeaders) {
-            verbatim.append("\r\n");
-            metadata.setValue("_response.headers_", verbatim.toString());
-        }
-
-        return new ProtocolResponse(bytes, status, metadata);
-    }
-
-    private static final byte[] toByteArray(final HttpEntity entity,
-            int maxContent, MutableBoolean trimmed) throws IOException {
-
-        if (entity == null)
-            return new byte[] {};
-
-        final InputStream instream = entity.getContent();
-        if (instream == null) {
-            return null;
-        }
-        try {
-            Args.check(entity.getContentLength() <= Integer.MAX_VALUE,
-                    "HTTP entity too large to be buffered in memory");
-            int i = (int) entity.getContentLength();
-            if (i < 0) {
-                i = 4096;
-            }
-            final ByteArrayBuffer buffer = new ByteArrayBuffer(i);
-            final byte[] tmp = new byte[4096];
-            int l;
-            int total = 0;
-            while ((l = instream.read(tmp)) != -1) {
-                // check whether we need to trim
-                if (maxContent != -1 && total + l > maxContent) {
-                    buffer.append(tmp, 0, maxContent - total);
-                    trimmed.setValue(true);
-                    break;
-                }
-                buffer.append(tmp, 0, l);
-                total += l;
-            }
-            return buffer.toByteArray();
-        } finally {
-            instream.close();
-        }
-    }
-
-    public static void main(String args[]) throws Exception {
-        HttpProtocol.main(new HttpProtocol(), args);
-    }
-
->>>>>>> 3e99c33d
+/**
+ * Licensed to DigitalPebble Ltd under one or more
+ * contributor license agreements.  See the NOTICE file distributed with
+ * this work for additional information regarding copyright ownership.
+ * DigitalPebble licenses this file to You under the Apache License, Version 2.0
+ * (the "License"); you may not use this file except in compliance with
+ * the License.  You may obtain a copy of the License at
+ *
+ *     http://www.apache.org/licenses/LICENSE-2.0
+ *
+ * Unless required by applicable law or agreed to in writing, software
+ * distributed under the License is distributed on an "AS IS" BASIS,
+ * WITHOUT WARRANTIES OR CONDITIONS OF ANY KIND, either express or implied.
+ * See the License for the specific language governing permissions and
+ * limitations under the License.
+ */
+
+package com.digitalpebble.stormcrawler.protocol.httpclient;
+
+import java.io.IOException;
+import java.io.InputStream;
+import java.net.MalformedURLException;
+import java.util.ArrayList;
+import java.util.List;
+import java.util.Locale;
+
+
+import org.apache.commons.lang.StringUtils;
+import org.apache.commons.lang.mutable.MutableBoolean;
+import org.apache.http.Header;
+import org.apache.http.HeaderIterator;
+import org.apache.http.HttpEntity;
+import org.apache.http.HttpHost;
+import org.apache.http.HttpResponse;
+import org.apache.http.StatusLine;
+import org.apache.http.auth.AuthScope;
+import org.apache.http.auth.UsernamePasswordCredentials;
+import org.apache.http.client.ResponseHandler;
+import org.apache.http.client.config.AuthSchemes;
+import org.apache.http.client.config.CookieSpecs;
+import org.apache.http.client.config.RequestConfig;
+import org.apache.http.client.methods.HttpGet;
+import org.apache.http.impl.client.BasicCredentialsProvider;
+import org.apache.http.impl.client.CloseableHttpClient;
+import org.apache.http.impl.client.HttpClientBuilder;
+import org.apache.http.impl.client.HttpClients;
+import org.apache.http.impl.conn.DefaultProxyRoutePlanner;
+import org.apache.http.impl.conn.PoolingHttpClientConnectionManager;
+import org.apache.http.util.Args;
+import org.apache.http.util.ByteArrayBuffer;
+import org.apache.storm.Config;
+import org.slf4j.LoggerFactory;
+
+import com.digitalpebble.stormcrawler.Metadata;
+import com.digitalpebble.stormcrawler.protocol.AbstractHttpProtocol;
+import com.digitalpebble.stormcrawler.protocol.ProtocolResponse;
+import com.digitalpebble.stormcrawler.util.ConfUtils;
+import com.digitalpebble.stormcrawler.util.CookieConverter;
+import org.apache.http.cookie.Cookie;
+
+/**
+ * Uses Apache httpclient to handle http and https
+ **/
+
+public class HttpProtocol extends AbstractHttpProtocol implements ResponseHandler<ProtocolResponse> {
+
+	private static final org.slf4j.Logger LOG = LoggerFactory.getLogger(HttpProtocol.class);
+
+	private static final PoolingHttpClientConnectionManager CONNECTION_MANAGER = new PoolingHttpClientConnectionManager();
+
+	private int maxContent;
+
+	private HttpClientBuilder builder;
+
+	private RequestConfig requestConfig;
+
+	public static final String RESPONSE_COOKIES_HEADER = "set-cookie";
+
+	@Override
+	public void configure(final Config conf) {
+
+		super.configure(conf);
+
+		// allow up to 200 connections or same as the number of threads used for
+		// fetching
+		int maxFetchThreads = ConfUtils.getInt(conf, "fetcher.threads.number", 200);
+		CONNECTION_MANAGER.setMaxTotal(maxFetchThreads);
+
+		CONNECTION_MANAGER.setDefaultMaxPerRoute(20);
+
+		this.maxContent = ConfUtils.getInt(conf, "http.content.limit", -1);
+
+		String userAgent = getAgentString(ConfUtils.getString(conf, "http.agent.name"),
+				ConfUtils.getString(conf, "http.agent.version"), ConfUtils.getString(conf, "http.agent.description"),
+				ConfUtils.getString(conf, "http.agent.url"), ConfUtils.getString(conf, "http.agent.email"));
+
+		builder = HttpClients.custom().setUserAgent(userAgent).setConnectionManager(CONNECTION_MANAGER)
+				.setConnectionManagerShared(true).disableRedirectHandling().disableAutomaticRetries();
+
+		int timeout = ConfUtils.getInt(conf, "http.timeout", 10000);
+
+		RequestConfig.Builder requestConfigBuilder = RequestConfig.custom().setSocketTimeout(timeout)
+				.setConnectTimeout(timeout).setConnectionRequestTimeout(timeout).setCookieSpec(CookieSpecs.STANDARD);
+
+		String proxyHost = ConfUtils.getString(conf, "http.proxy.host", null);
+		int proxyPort = ConfUtils.getInt(conf, "http.proxy.port", 8080);
+
+		boolean useProxy = proxyHost != null && proxyHost.length() > 0;
+
+		// use a proxy?
+		if (useProxy) {
+
+			String proxyUser = ConfUtils.getString(conf, "http.proxy.user", null);
+			String proxyPass = ConfUtils.getString(conf, "http.proxy.pass", null);
+
+			if (StringUtils.isNotBlank(proxyUser) && StringUtils.isNotBlank(proxyPass)) {
+				List<String> authSchemes = new ArrayList<>();
+				// Can make configurable and add more in future
+				authSchemes.add(AuthSchemes.BASIC);
+				requestConfigBuilder.setProxyPreferredAuthSchemes(authSchemes);
+
+				BasicCredentialsProvider basicAuthCreds = new BasicCredentialsProvider();
+				basicAuthCreds.setCredentials(new AuthScope(proxyHost, proxyPort),
+						new UsernamePasswordCredentials(proxyUser, proxyPass));
+				builder.setDefaultCredentialsProvider(basicAuthCreds);
+			}
+
+			HttpHost proxy = new HttpHost(proxyHost, proxyPort);
+			DefaultProxyRoutePlanner routePlanner = new DefaultProxyRoutePlanner(proxy);
+			builder.setRoutePlanner(routePlanner);
+		}
+
+		requestConfig = requestConfigBuilder.build();
+	}
+
+	@Override
+	public ProtocolResponse getProtocolOutput(String url, Metadata md) throws Exception {
+
+		LOG.debug("HTTP connection manager stats {}", CONNECTION_MANAGER.getTotalStats());
+
+		HttpGet httpget = new HttpGet(url);
+		httpget.setConfig(requestConfig);
+
+		if (md != null) {
+			String lastModified = md.getFirstValue("last-modified");
+			if (StringUtils.isNotBlank(lastModified)) {
+				httpget.addHeader("If-Modified-Since", lastModified);
+			}
+
+			String ifNoneMatch = md.getFirstValue("etag");
+			if (StringUtils.isNotBlank(ifNoneMatch)) {
+				httpget.addHeader("If-None-Match", ifNoneMatch);
+			}
+
+			if (useCookies) {
+				addCookiesToRequest(httpget, md);
+			}
+		}
+
+		// no need to release the connection explicitly as this is handled
+		// automatically. The client itself must be closed though.
+		try (CloseableHttpClient httpclient = builder.build()) {
+			return httpclient.execute(httpget, this);
+		}
+	}
+
+	private void addCookiesToRequest(HttpGet httpget, Metadata md) {
+		String[] cookieStrings = md.getValues(RESPONSE_COOKIES_HEADER);
+		if (cookieStrings != null && cookieStrings.length > 0) {
+			List<Cookie> cookies;
+			try {
+				cookies = CookieConverter.getCookies(cookieStrings, httpget.getURI().toURL());
+				for (Cookie c : cookies) {
+					httpget.setHeader("Cookie", c.getName() + "=" + c.getValue());
+				}
+			} catch (MalformedURLException e) { // Bad url , nothing to do
+			}
+		}
+	}
+
+	@Override
+	public ProtocolResponse handleResponse(HttpResponse response) throws IOException {
+
+		StatusLine statusLine = response.getStatusLine();
+		int status = statusLine.getStatusCode();
+
+		StringBuilder verbatim = new StringBuilder();
+		if (storeHTTPHeaders) {
+			verbatim.append(statusLine.toString()).append("\r\n");
+		}
+
+		Metadata metadata = new Metadata();
+		HeaderIterator iter = response.headerIterator();
+		while (iter.hasNext()) {
+			Header header = iter.nextHeader();
+			if (storeHTTPHeaders) {
+				verbatim.append(header.toString()).append("\r\n");
+			}
+			metadata.addValue(header.getName().toLowerCase(Locale.ROOT), header.getValue());
+		}
+
+		MutableBoolean trimmed = new MutableBoolean();
+
+		byte[] bytes = HttpProtocol.toByteArray(response.getEntity(), maxContent, trimmed);
+
+		if (trimmed.booleanValue()) {
+			metadata.setValue("http.trimmed", "true");
+			LOG.warn("HTTP content trimmed to {}", bytes.length);
+		}
+
+		if (storeHTTPHeaders) {
+			verbatim.append("\r\n");
+			metadata.setValue("_response.headers_", verbatim.toString());
+		}
+
+		return new ProtocolResponse(bytes, status, metadata);
+	}
+
+	private static final byte[] toByteArray(final HttpEntity entity, int maxContent, MutableBoolean trimmed)
+			throws IOException {
+
+		if (entity == null)
+			return new byte[] {};
+
+		final InputStream instream = entity.getContent();
+		if (instream == null) {
+			return null;
+		}
+		try {
+			Args.check(entity.getContentLength() <= Integer.MAX_VALUE,
+					"HTTP entity too large to be buffered in memory");
+			int i = (int) entity.getContentLength();
+			if (i < 0) {
+				i = 4096;
+			}
+			final ByteArrayBuffer buffer = new ByteArrayBuffer(i);
+			final byte[] tmp = new byte[4096];
+			int l;
+			int total = 0;
+			while ((l = instream.read(tmp)) != -1) {
+				// check whether we need to trim
+				if (maxContent != -1 && total + l > maxContent) {
+					buffer.append(tmp, 0, maxContent - total);
+					trimmed.setValue(true);
+					break;
+				}
+				buffer.append(tmp, 0, l);
+				total += l;
+			}
+			return buffer.toByteArray();
+		} finally {
+			instream.close();
+		}
+	}
+
+	public static void main(String args[]) throws Exception {
+        HttpProtocol.main(new HttpProtocol(), args);
+	}
+
 }